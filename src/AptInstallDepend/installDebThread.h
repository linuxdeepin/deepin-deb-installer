/*
* Copyright (C) 2019 ~ 2020 Deepin Technology Co., Ltd.
*
* Author:     liupeng <liupeng@uniontech.com>
* Maintainer: liupeng <liupeng@uniontech.com>
* This program is free software: you can redistribute it and/or modify
* it under the terms of the GNU General Public License as published by
* the Free Software Foundation, either version 3 of the License, or
* any later version.
* This program is distributed in the hope that it will be useful,
* but WITHOUT ANY WARRANTY; without even the implied warranty of
* MERCHANTABILITY or FITNESS FOR A PARTICULAR PURPOSE. See the
* GNU General Public License for more details.
* You should have received a copy of the GNU General Public License
* along with this program.  If not, see <http://www.gnu.org/licenses/>.
*/
#ifndef INSTALLDEBTHREAD_H
#define INSTALLDEBTHREAD_H

//#include <QObject>
#include <QThread>
#include <QProcess>
#include <QFile>
#include <QDir>

#define TEMPLATE_DIR "/tmp/DEBIAN_TMP"
#define TEMPLATE_PATH "/tmp/DEBIAN_TMP/templates"

class InstallDebThread : public QThread
{
    Q_OBJECT
public:
    InstallDebThread();
    virtual ~InstallDebThread();
    void setParam(QStringList tParam);
    void getDescription();
    void run();
    int m_resultFlag = -1;
    void setDependList(QStringList param);
public slots:
    void onFinished(int);
    void on_readoutput();

private:
    QProcess *m_proc;
<<<<<<< HEAD
    QStringList m_DependList;
=======
    QStringList m_listParam;
    QList<QString> m_listDescribeData;
>>>>>>> 8fc4d184
};
#endif // INSTALLDEBTHREAD_H<|MERGE_RESOLUTION|>--- conflicted
+++ resolved
@@ -36,18 +36,14 @@
     void getDescription();
     void run();
     int m_resultFlag = -1;
-    void setDependList(QStringList param);
+
 public slots:
     void onFinished(int);
     void on_readoutput();
 
 private:
     QProcess *m_proc;
-<<<<<<< HEAD
-    QStringList m_DependList;
-=======
     QStringList m_listParam;
     QList<QString> m_listDescribeData;
->>>>>>> 8fc4d184
 };
 #endif // INSTALLDEBTHREAD_H