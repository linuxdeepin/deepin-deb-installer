--- conflicted
+++ resolved
@@ -99,22 +99,6 @@
 
 void InstallDebThread::run()
 {
-<<<<<<< HEAD
-    system("echo 'libc6 libraries/restart-without-asking boolean true' | sudo debconf-set-selections\n");
-    m_proc->start("sudo", QStringList() << "apt-get"
-                  << "install"
-                  << m_DependList
-                  << "deepin-wine-helper"
-                  << "--fix-missing"
-                  << "-y");
-    m_proc->waitForFinished(-1);
-    m_proc->close();
-}
-
-void InstallDebThread::setDependList(QStringList param)
-{
-    m_DependList = param;
-=======
     if (m_listParam.size() > 0) {
         if (m_listParam[0] == "InstallDeepinWine") {
             qDebug() << "StartInstallDeepinwine";
@@ -152,5 +136,4 @@
             m_proc->close();
         }
     }
->>>>>>> 8fc4d184
 }