--- conflicted
+++ resolved
@@ -17,16 +17,8 @@
     parser.process(app);
     const QStringList tParamList = parser.positionalArguments();
 
-    QCommandLineParser parser;
-    parser.process(app);
-    const QStringList tParamList = parser.positionalArguments();
-
     InstallDebThread *mThread = new InstallDebThread;
-<<<<<<< HEAD
-    mThread->setDependList(tParamList);
-=======
     mThread->setParam(tParamList);
->>>>>>> 8fc4d184
     mThread->run();
     mThread->wait();
     return mThread->m_resultFlag;
