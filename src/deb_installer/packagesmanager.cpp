--- conflicted
+++ resolved
@@ -185,12 +185,8 @@
     msleep(100);
 
     emit DependResult(DebListModel::AuthBefore, m_index, m_brokenDepend);
-<<<<<<< HEAD
-    proc->start("pkexec", QStringList() << "deepin-deb-installer-dependsInstall" << m_dependsList);
-=======
     qDebug() << "run m_dependList" << m_dependsList;
     proc->start("pkexec", QStringList() << "deepin-deb-installer-dependsInstall"  << "InstallDeepinWine" << m_dependsList);
->>>>>>> 8fc4d184
     emit enableCloseButton(false);
 }
 
