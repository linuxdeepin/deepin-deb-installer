--- conflicted
+++ resolved
@@ -26,15 +26,10 @@
 #include <QFuture>
 #include <QPointer>
 
-#include <QtDBus/QDBusInterface>
-#include <QtDBus/QDBusReply>
-
 #include <QApt/Backend>
 #include <QApt/DebFile>
 #include <QApt/Transaction>
 
-<<<<<<< HEAD
-=======
 #include <QtDBus/QDBusInterface>
 #include <QtDBus/QDBusReply>
 #include <DPushButton>
@@ -42,7 +37,6 @@
 #include <QProcess>
 #define ConfigAuthCancel 127
 
->>>>>>> 8fc4d184
 class PackagesManager;
 class DebListModel : public QAbstractListModel
 {
@@ -169,13 +163,10 @@
     void onTransactionStatusChanged(QApt::TransactionStatus stat);
 
     void DealDependResult(int iAuthRes, int iIndex, QString dependName);
-<<<<<<< HEAD
-=======
 
     void ConfigReadOutput();
     void ConfigInstallFinish(int flag);
     void ConfigInputWrite(QString str);
->>>>>>> 8fc4d184
 
 private slots:
     void upWrongStatusRow();
