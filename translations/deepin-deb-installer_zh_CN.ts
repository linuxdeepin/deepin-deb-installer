<?xml version="1.0" ?><!DOCTYPE TS><TS language="zh_CN" version="2.1">
<context>
    <name>DebInstaller</name>
    <message>
<<<<<<< HEAD
        <location filename="../src/deb_installer/debinstaller.cpp" line="111"/>
=======
        <location filename="../src/deb_installer/debinstaller.cpp" line="118"/>
>>>>>>> 8fc4d184
        <source>Package Installer</source>
        <translation>软件包安装器</translation>
    </message>
    <message>
<<<<<<< HEAD
        <location filename="../src/deb_installer/debinstaller.cpp" line="403"/>
=======
        <location filename="../src/deb_installer/debinstaller.cpp" line="397"/>
        <source>The deb package may be broken</source>
        <translation>请检查deb包是否损坏</translation>
    </message>
    <message>
        <location filename="../src/deb_installer/debinstaller.cpp" line="410"/>
>>>>>>> 8fc4d184
        <source>Already Added</source>
        <translation>已添加</translation>
    </message>
    <message>
<<<<<<< HEAD
        <location filename="../src/deb_installer/debinstaller.cpp" line="591"/>
=======
        <location filename="../src/deb_installer/debinstaller.cpp" line="597"/>
>>>>>>> 8fc4d184
        <source>Bulk Install</source>
        <translation>批量安装</translation>
    </message>
</context>
<context>
    <name>DebListModel</name>
    <message>
<<<<<<< HEAD
        <location filename="../src/deb_installer/deblistmodel.cpp" line="74"/>
        <location filename="../src/deb_installer/deblistmodel.cpp" line="89"/>
=======
        <location filename="../src/deb_installer/deblistmodel.cpp" line="80"/>
        <location filename="../src/deb_installer/deblistmodel.cpp" line="95"/>
>>>>>>> 8fc4d184
        <source>Installation failed, please check your network connection</source>
        <translation>安装失败，请检查您的网络连接</translation>
    </message>
    <message>
        <location filename="../src/deb_installer/deblistmodel.cpp" line="82"/>
        <source>Installation failed, please check for updates in Control Center</source>
        <translation>安装失败，请在控制中心检查更新</translation>
    </message>
    <message>
<<<<<<< HEAD
        <location filename="../src/deb_installer/deblistmodel.cpp" line="79"/>
        <location filename="../src/deb_installer/deblistmodel.cpp" line="82"/>
        <location filename="../src/deb_installer/deblistmodel.cpp" line="92"/>
=======
        <location filename="../src/deb_installer/deblistmodel.cpp" line="85"/>
        <location filename="../src/deb_installer/deblistmodel.cpp" line="88"/>
        <location filename="../src/deb_installer/deblistmodel.cpp" line="98"/>
>>>>>>> 8fc4d184
        <source>Installation failed, insufficient disk space</source>
        <translation>安装失败，磁盘空间不足</translation>
    </message>
    <message>
<<<<<<< HEAD
        <location filename="../src/deb_installer/deblistmodel.cpp" line="95"/>
=======
        <location filename="../src/deb_installer/deblistmodel.cpp" line="101"/>
>>>>>>> 8fc4d184
        <source>Installation Failed</source>
        <translation>安装失败</translation>
    </message>
    <message>
<<<<<<< HEAD
        <location filename="../src/deb_installer/deblistmodel.cpp" line="471"/>
        <source>Failed to install %1</source>
        <translation type="unfinished"></translation>
    </message>
    <message>
        <source>%1 Installation Failed</source>
        <translation type="vanished">%1 安装失败</translation>
    </message>
    <message>
        <location filename="../src/deb_installer/deblistmodel.cpp" line="654"/>
=======
        <location filename="../src/deb_installer/deblistmodel.cpp" line="484"/>
        <source>Failed to install %1</source>
        <translation>%1安装失败</translation>
    </message>
    <message>
        <location filename="../src/deb_installer/deblistmodel.cpp" line="666"/>
>>>>>>> 8fc4d184
        <source>Unable to install</source>
        <translation>无法安装</translation>
    </message>
    <message>
<<<<<<< HEAD
        <location filename="../src/deb_installer/deblistmodel.cpp" line="655"/>
=======
        <location filename="../src/deb_installer/deblistmodel.cpp" line="667"/>
>>>>>>> 8fc4d184
        <source>This package does not have a valid digital signature</source>
        <translation>此安装包没有有效的数字签名</translation>
    </message>
    <message>
<<<<<<< HEAD
        <location filename="../src/deb_installer/deblistmodel.cpp" line="657"/>
=======
        <location filename="../src/deb_installer/deblistmodel.cpp" line="669"/>
>>>>>>> 8fc4d184
        <source>OK</source>
        <translation>确定</translation>
    </message>
    <message>
<<<<<<< HEAD
        <location filename="../src/deb_installer/deblistmodel.cpp" line="473"/>
        <location filename="../src/deb_installer/deblistmodel.cpp" line="477"/>
=======
        <location filename="../src/deb_installer/deblistmodel.cpp" line="485"/>
        <location filename="../src/deb_installer/deblistmodel.cpp" line="489"/>
>>>>>>> 8fc4d184
        <source>Broken dependencies: %1</source>
        <translation>依赖关系不满足：%1</translation>
    </message>
    <message>
<<<<<<< HEAD
        <location filename="../src/deb_installer/deblistmodel.cpp" line="467"/>
=======
        <location filename="../src/deb_installer/deblistmodel.cpp" line="74"/>
        <source>Authentication failed</source>
        <translation>配置授权失败</translation>
    </message>
    <message>
        <location filename="../src/deb_installer/deblistmodel.cpp" line="480"/>
>>>>>>> 8fc4d184
        <source>Unmatched package architecture</source>
        <translation>软件包架构不匹配</translation>
    </message>
</context>
<context>
    <name>FileChooseWidget</name>
    <message>
        <location filename="../src/deb_installer/filechoosewidget.cpp" line="57"/>
        <source>Drag deb packages here</source>
        <translation>拖拽软件包到此</translation>
    </message>
    <message>
        <location filename="../src/deb_installer/filechoosewidget.cpp" line="83"/>
        <source>Select File</source>
        <translation>选择文件</translation>
    </message>
</context>
<context>
    <name>MultipleInstallPage</name>
    <message>
        <location filename="../src/deb_installer/multipleinstallpage.cpp" line="51"/>
        <source>Collapse</source>
        <translation>收起</translation>
    </message>
    <message>
        <location filename="../src/deb_installer/multipleinstallpage.cpp" line="51"/>
        <source>Show details</source>
        <translation>显示详细信息</translation>
    </message>
    <message>
        <location filename="../src/deb_installer/multipleinstallpage.cpp" line="102"/>
        <source>Install</source>
        <translation>安装</translation>
    </message>
    <message>
        <location filename="../src/deb_installer/multipleinstallpage.cpp" line="103"/>
        <source>Done</source>
        <translation>完成</translation>
    </message>
    <message>
        <location filename="../src/deb_installer/multipleinstallpage.cpp" line="105"/>
        <source>Back</source>
        <translation>返回</translation>
    </message>
    <message>
<<<<<<< HEAD
        <location filename="../src/deb_installer/multipleinstallpage.cpp" line="351"/>
=======
        <location filename="../src/deb_installer/multipleinstallpage.cpp" line="350"/>
>>>>>>> 8fc4d184
        <source>Installing dependencies: %1</source>
        <translation>正在安装依赖：%1</translation>
    </message>
</context>
<context>
    <name>PackagesListDelegate</name>
    <message>
        <location filename="../src/deb_installer/packageslistdelegate.cpp" line="76"/>
        <source>Installing</source>
        <translation>正在安装</translation>
    </message>
    <message>
        <location filename="../src/deb_installer/packageslistdelegate.cpp" line="80"/>
        <source>Installed</source>
        <translation>已安装</translation>
    </message>
    <message>
        <location filename="../src/deb_installer/packageslistdelegate.cpp" line="88"/>
        <source>Failed</source>
        <translation>安装失败</translation>
    </message>
    <message>
        <location filename="../src/deb_installer/packageslistdelegate.cpp" line="84"/>
        <source>Waiting</source>
        <translation>等待安装</translation>
    </message>
    <message>
        <location filename="../src/deb_installer/packageslistdelegate.cpp" line="241"/>
        <source>Same version installed</source>
        <translation>已安装相同版本</translation>
    </message>
    <message>
        <location filename="../src/deb_installer/packageslistdelegate.cpp" line="244"/>
        <source>Later version installed: %1</source>
        <translation>已安装较新的版本：%1</translation>
    </message>
    <message>
        <location filename="../src/deb_installer/packageslistdelegate.cpp" line="247"/>
        <source>Earlier version installed: %1</source>
        <translation>已安装较早的版本：%1</translation>
    </message>
</context>
<context>
    <name>PackagesListView</name>
    <message>
        <location filename="../src/deb_installer/packagelistview.cpp" line="139"/>
        <source>Delete</source>
        <translation>删除</translation>
    </message>
</context>
<context>
    <name>QApplication</name>
    <message>
        <location filename="../src/deb_installer/singleinstallpage.cpp" line="60"/>
        <source>Collapse</source>
        <translation>收起</translation>
    </message>
</context>
<context>
    <name>SingleInstallPage</name>
    <message>
<<<<<<< HEAD
        <location filename="../src/deb_installer/singleinstallpage.cpp" line="599"/>
=======
        <location filename="../src/deb_installer/singleinstallpage.cpp" line="596"/>
>>>>>>> 8fc4d184
        <source>Collapse</source>
        <translation>收起</translation>
    </message>
    <message>
        <location filename="../src/deb_installer/singleinstallpage.cpp" line="290"/>
        <source>Install</source>
        <translation>安装</translation>
    </message>
    <message>
        <location filename="../src/deb_installer/singleinstallpage.cpp" line="292"/>
        <source>Remove</source>
        <translation>卸载</translation>
    </message>
    <message>
        <location filename="../src/deb_installer/singleinstallpage.cpp" line="294"/>
        <source>Reinstall</source>
        <translation>重新安装</translation>
    </message>
    <message>
        <location filename="../src/deb_installer/singleinstallpage.cpp" line="296"/>
        <source>OK</source>
        <translation>确定</translation>
    </message>
    <message>
        <location filename="../src/deb_installer/singleinstallpage.cpp" line="298"/>
        <source>Back</source>
        <translation>返回</translation>
    </message>
    <message>
        <location filename="../src/deb_installer/singleinstallpage.cpp" line="300"/>
        <source>Done</source>
        <translation>完成</translation>
    </message>
    <message>
<<<<<<< HEAD
        <location filename="../src/deb_installer/singleinstallpage.cpp" line="698"/>
=======
        <location filename="../src/deb_installer/singleinstallpage.cpp" line="693"/>
>>>>>>> 8fc4d184
        <source>Later version installed: %1</source>
        <translation>已安装较新的版本：%1</translation>
    </message>
    <message>
<<<<<<< HEAD
        <location filename="../src/deb_installer/singleinstallpage.cpp" line="702"/>
=======
        <location filename="../src/deb_installer/singleinstallpage.cpp" line="697"/>
>>>>>>> 8fc4d184
        <source>Earlier version installed: %1</source>
        <translation>已安装较早的版本：%1</translation>
    </message>
    <message>
<<<<<<< HEAD
        <location filename="../src/deb_installer/singleinstallpage.cpp" line="840"/>
=======
        <location filename="../src/deb_installer/singleinstallpage.cpp" line="834"/>
>>>>>>> 8fc4d184
        <source>Installing dependencies: %1</source>
        <translation>正在安装依赖：%1</translation>
    </message>
    <message>
<<<<<<< HEAD
        <location filename="../src/deb_installer/singleinstallpage.cpp" line="933"/>
        <source>Failed to install %1</source>
        <translation type="unfinished"></translation>
    </message>
    <message>
        <source>%1 Installation Failed</source>
        <translation type="vanished">%1 安装失败</translation>
=======
        <location filename="../src/deb_installer/singleinstallpage.cpp" line="926"/>
        <source>Failed to install %1</source>
        <translation>%1安装失败</translation>
>>>>>>> 8fc4d184
    </message>
    <message>
        <location filename="../src/deb_installer/singleinstallpage.cpp" line="171"/>
        <source>Version: </source>
        <translation>版本：</translation>
    </message>
    <message>
<<<<<<< HEAD
        <location filename="../src/deb_installer/singleinstallpage.cpp" line="571"/>
=======
        <location filename="../src/deb_installer/singleinstallpage.cpp" line="567"/>
>>>>>>> 8fc4d184
        <source>Installed successfully</source>
        <translation>安装成功</translation>
    </message>
    <message>
<<<<<<< HEAD
        <location filename="../src/deb_installer/singleinstallpage.cpp" line="577"/>
=======
        <location filename="../src/deb_installer/singleinstallpage.cpp" line="573"/>
>>>>>>> 8fc4d184
        <source>Uninstalled successfully</source>
        <translation>卸载成功</translation>
    </message>
    <message>
<<<<<<< HEAD
        <location filename="../src/deb_installer/singleinstallpage.cpp" line="549"/>
        <location filename="../src/deb_installer/singleinstallpage.cpp" line="590"/>
=======
        <location filename="../src/deb_installer/singleinstallpage.cpp" line="545"/>
        <location filename="../src/deb_installer/singleinstallpage.cpp" line="586"/>
>>>>>>> 8fc4d184
        <source>Uninstall Failed</source>
        <translation>卸载失败</translation>
    </message>
    <message>
        <location filename="../src/deb_installer/singleinstallpage.cpp" line="164"/>
        <source>Name: </source>
        <translation>名称：</translation>
    </message>
    <message>
<<<<<<< HEAD
        <location filename="../src/deb_installer/singleinstallpage.cpp" line="695"/>
=======
        <location filename="../src/deb_installer/singleinstallpage.cpp" line="690"/>
>>>>>>> 8fc4d184
        <source>Same version installed</source>
        <translation>已安装相同版本</translation>
    </message>
</context>
<context>
    <name>SingleInstallPage_Install</name>
    <message>
        <location filename="../src/deb_installer/singleinstallpage.cpp" line="60"/>
<<<<<<< HEAD
        <location filename="../src/deb_installer/singleinstallpage.cpp" line="466"/>
        <location filename="../src/deb_installer/singleinstallpage.cpp" line="570"/>
=======
        <location filename="../src/deb_installer/singleinstallpage.cpp" line="464"/>
        <location filename="../src/deb_installer/singleinstallpage.cpp" line="566"/>
>>>>>>> 8fc4d184
        <source>Show details</source>
        <translation>显示详细信息</translation>
    </message>
</context>
<context>
    <name>SingleInstallPage_Uninstall</name>
    <message>
<<<<<<< HEAD
        <location filename="../src/deb_installer/singleinstallpage.cpp" line="480"/>
        <location filename="../src/deb_installer/singleinstallpage.cpp" line="576"/>
=======
        <location filename="../src/deb_installer/singleinstallpage.cpp" line="478"/>
        <location filename="../src/deb_installer/singleinstallpage.cpp" line="572"/>
>>>>>>> 8fc4d184
        <source>Show details</source>
        <translation>显示卸载进程</translation>
    </message>
</context>
<context>
    <name>UninstallConfirmPage</name>
    <message>
        <location filename="../src/deb_installer/uninstallconfirmpage.cpp" line="43"/>
        <source>Collapse</source>
        <translation>收起</translation>
    </message>
    <message>
        <location filename="../src/deb_installer/uninstallconfirmpage.cpp" line="43"/>
        <source>Show related packages</source>
        <translation>显示相关软件包</translation>
    </message>
    <message>
        <location filename="../src/deb_installer/uninstallconfirmpage.cpp" line="60"/>
        <source>Cancel</source>
        <translation>取消</translation>
    </message>
    <message>
        <location filename="../src/deb_installer/uninstallconfirmpage.cpp" line="62"/>
        <source>Confirm</source>
        <translation>确定卸载</translation>
    </message>
    <message>
        <location filename="../src/deb_installer/uninstallconfirmpage.cpp" line="130"/>
        <source>Are you sure you want to uninstall %1?
All dependencies will also be removed</source>
        <translation>您确定要卸载%1 吗？
所有依赖也会被一起移除</translation>
    </message>
    <message>
        <location filename="../src/deb_installer/uninstallconfirmpage.cpp" line="132"/>
        <source>Are you sure you want to uninstall %1?
The system or other applications may not work properly</source>
        <translation>您确定要卸载%1吗？
卸载此软件可能会导致系统或其他软件无法正常使用</translation>
    </message>
</context>
<context>
    <name>main</name>
    <message>
        <location filename="../src/deb_installer/main.cpp" line="63"/>
        <location filename="../src/deb_installer/main.cpp" line="64"/>
        <source>Package Installer</source>
        <translation>软件包安装器</translation>
    </message>
    <message>
        <location filename="../src/deb_installer/main.cpp" line="65"/>
        <source>Package Installer helps users install and remove local packages, and supports bulk installation.</source>
        <translation>软件包安装器用于帮助用户安装和卸载本地软件，支持批量安装。</translation>
    </message>
</context>
</TS><|MERGE_RESOLUTION|>--- conflicted
+++ resolved
@@ -2,34 +2,22 @@
 <context>
     <name>DebInstaller</name>
     <message>
-<<<<<<< HEAD
-        <location filename="../src/deb_installer/debinstaller.cpp" line="111"/>
-=======
         <location filename="../src/deb_installer/debinstaller.cpp" line="118"/>
->>>>>>> 8fc4d184
         <source>Package Installer</source>
         <translation>软件包安装器</translation>
     </message>
     <message>
-<<<<<<< HEAD
-        <location filename="../src/deb_installer/debinstaller.cpp" line="403"/>
-=======
         <location filename="../src/deb_installer/debinstaller.cpp" line="397"/>
         <source>The deb package may be broken</source>
         <translation>请检查deb包是否损坏</translation>
     </message>
     <message>
         <location filename="../src/deb_installer/debinstaller.cpp" line="410"/>
->>>>>>> 8fc4d184
         <source>Already Added</source>
         <translation>已添加</translation>
     </message>
     <message>
-<<<<<<< HEAD
-        <location filename="../src/deb_installer/debinstaller.cpp" line="591"/>
-=======
         <location filename="../src/deb_installer/debinstaller.cpp" line="597"/>
->>>>>>> 8fc4d184
         <source>Bulk Install</source>
         <translation>批量安装</translation>
     </message>
@@ -37,13 +25,8 @@
 <context>
     <name>DebListModel</name>
     <message>
-<<<<<<< HEAD
-        <location filename="../src/deb_installer/deblistmodel.cpp" line="74"/>
-        <location filename="../src/deb_installer/deblistmodel.cpp" line="89"/>
-=======
         <location filename="../src/deb_installer/deblistmodel.cpp" line="80"/>
         <location filename="../src/deb_installer/deblistmodel.cpp" line="95"/>
->>>>>>> 8fc4d184
         <source>Installation failed, please check your network connection</source>
         <translation>安装失败，请检查您的网络连接</translation>
     </message>
@@ -53,90 +36,50 @@
         <translation>安装失败，请在控制中心检查更新</translation>
     </message>
     <message>
-<<<<<<< HEAD
-        <location filename="../src/deb_installer/deblistmodel.cpp" line="79"/>
-        <location filename="../src/deb_installer/deblistmodel.cpp" line="82"/>
-        <location filename="../src/deb_installer/deblistmodel.cpp" line="92"/>
-=======
         <location filename="../src/deb_installer/deblistmodel.cpp" line="85"/>
         <location filename="../src/deb_installer/deblistmodel.cpp" line="88"/>
         <location filename="../src/deb_installer/deblistmodel.cpp" line="98"/>
->>>>>>> 8fc4d184
         <source>Installation failed, insufficient disk space</source>
         <translation>安装失败，磁盘空间不足</translation>
     </message>
     <message>
-<<<<<<< HEAD
-        <location filename="../src/deb_installer/deblistmodel.cpp" line="95"/>
-=======
         <location filename="../src/deb_installer/deblistmodel.cpp" line="101"/>
->>>>>>> 8fc4d184
         <source>Installation Failed</source>
         <translation>安装失败</translation>
     </message>
     <message>
-<<<<<<< HEAD
-        <location filename="../src/deb_installer/deblistmodel.cpp" line="471"/>
-        <source>Failed to install %1</source>
-        <translation type="unfinished"></translation>
-    </message>
-    <message>
-        <source>%1 Installation Failed</source>
-        <translation type="vanished">%1 安装失败</translation>
-    </message>
-    <message>
-        <location filename="../src/deb_installer/deblistmodel.cpp" line="654"/>
-=======
         <location filename="../src/deb_installer/deblistmodel.cpp" line="484"/>
         <source>Failed to install %1</source>
         <translation>%1安装失败</translation>
     </message>
     <message>
         <location filename="../src/deb_installer/deblistmodel.cpp" line="666"/>
->>>>>>> 8fc4d184
         <source>Unable to install</source>
         <translation>无法安装</translation>
     </message>
     <message>
-<<<<<<< HEAD
-        <location filename="../src/deb_installer/deblistmodel.cpp" line="655"/>
-=======
         <location filename="../src/deb_installer/deblistmodel.cpp" line="667"/>
->>>>>>> 8fc4d184
         <source>This package does not have a valid digital signature</source>
         <translation>此安装包没有有效的数字签名</translation>
     </message>
     <message>
-<<<<<<< HEAD
-        <location filename="../src/deb_installer/deblistmodel.cpp" line="657"/>
-=======
         <location filename="../src/deb_installer/deblistmodel.cpp" line="669"/>
->>>>>>> 8fc4d184
         <source>OK</source>
         <translation>确定</translation>
     </message>
     <message>
-<<<<<<< HEAD
-        <location filename="../src/deb_installer/deblistmodel.cpp" line="473"/>
-        <location filename="../src/deb_installer/deblistmodel.cpp" line="477"/>
-=======
         <location filename="../src/deb_installer/deblistmodel.cpp" line="485"/>
         <location filename="../src/deb_installer/deblistmodel.cpp" line="489"/>
->>>>>>> 8fc4d184
         <source>Broken dependencies: %1</source>
         <translation>依赖关系不满足：%1</translation>
     </message>
     <message>
-<<<<<<< HEAD
-        <location filename="../src/deb_installer/deblistmodel.cpp" line="467"/>
-=======
         <location filename="../src/deb_installer/deblistmodel.cpp" line="74"/>
         <source>Authentication failed</source>
         <translation>配置授权失败</translation>
     </message>
     <message>
         <location filename="../src/deb_installer/deblistmodel.cpp" line="480"/>
->>>>>>> 8fc4d184
         <source>Unmatched package architecture</source>
         <translation>软件包架构不匹配</translation>
     </message>
@@ -182,11 +125,7 @@
         <translation>返回</translation>
     </message>
     <message>
-<<<<<<< HEAD
-        <location filename="../src/deb_installer/multipleinstallpage.cpp" line="351"/>
-=======
         <location filename="../src/deb_installer/multipleinstallpage.cpp" line="350"/>
->>>>>>> 8fc4d184
         <source>Installing dependencies: %1</source>
         <translation>正在安装依赖：%1</translation>
     </message>
@@ -248,11 +187,7 @@
 <context>
     <name>SingleInstallPage</name>
     <message>
-<<<<<<< HEAD
-        <location filename="../src/deb_installer/singleinstallpage.cpp" line="599"/>
-=======
         <location filename="../src/deb_installer/singleinstallpage.cpp" line="596"/>
->>>>>>> 8fc4d184
         <source>Collapse</source>
         <translation>收起</translation>
     </message>
@@ -287,46 +222,24 @@
         <translation>完成</translation>
     </message>
     <message>
-<<<<<<< HEAD
-        <location filename="../src/deb_installer/singleinstallpage.cpp" line="698"/>
-=======
         <location filename="../src/deb_installer/singleinstallpage.cpp" line="693"/>
->>>>>>> 8fc4d184
         <source>Later version installed: %1</source>
         <translation>已安装较新的版本：%1</translation>
     </message>
     <message>
-<<<<<<< HEAD
-        <location filename="../src/deb_installer/singleinstallpage.cpp" line="702"/>
-=======
         <location filename="../src/deb_installer/singleinstallpage.cpp" line="697"/>
->>>>>>> 8fc4d184
         <source>Earlier version installed: %1</source>
         <translation>已安装较早的版本：%1</translation>
     </message>
     <message>
-<<<<<<< HEAD
-        <location filename="../src/deb_installer/singleinstallpage.cpp" line="840"/>
-=======
         <location filename="../src/deb_installer/singleinstallpage.cpp" line="834"/>
->>>>>>> 8fc4d184
         <source>Installing dependencies: %1</source>
         <translation>正在安装依赖：%1</translation>
     </message>
     <message>
-<<<<<<< HEAD
-        <location filename="../src/deb_installer/singleinstallpage.cpp" line="933"/>
-        <source>Failed to install %1</source>
-        <translation type="unfinished"></translation>
-    </message>
-    <message>
-        <source>%1 Installation Failed</source>
-        <translation type="vanished">%1 安装失败</translation>
-=======
         <location filename="../src/deb_installer/singleinstallpage.cpp" line="926"/>
         <source>Failed to install %1</source>
         <translation>%1安装失败</translation>
->>>>>>> 8fc4d184
     </message>
     <message>
         <location filename="../src/deb_installer/singleinstallpage.cpp" line="171"/>
@@ -334,31 +247,18 @@
         <translation>版本：</translation>
     </message>
     <message>
-<<<<<<< HEAD
-        <location filename="../src/deb_installer/singleinstallpage.cpp" line="571"/>
-=======
         <location filename="../src/deb_installer/singleinstallpage.cpp" line="567"/>
->>>>>>> 8fc4d184
         <source>Installed successfully</source>
         <translation>安装成功</translation>
     </message>
     <message>
-<<<<<<< HEAD
-        <location filename="../src/deb_installer/singleinstallpage.cpp" line="577"/>
-=======
         <location filename="../src/deb_installer/singleinstallpage.cpp" line="573"/>
->>>>>>> 8fc4d184
         <source>Uninstalled successfully</source>
         <translation>卸载成功</translation>
     </message>
     <message>
-<<<<<<< HEAD
-        <location filename="../src/deb_installer/singleinstallpage.cpp" line="549"/>
-        <location filename="../src/deb_installer/singleinstallpage.cpp" line="590"/>
-=======
         <location filename="../src/deb_installer/singleinstallpage.cpp" line="545"/>
         <location filename="../src/deb_installer/singleinstallpage.cpp" line="586"/>
->>>>>>> 8fc4d184
         <source>Uninstall Failed</source>
         <translation>卸载失败</translation>
     </message>
@@ -368,11 +268,7 @@
         <translation>名称：</translation>
     </message>
     <message>
-<<<<<<< HEAD
-        <location filename="../src/deb_installer/singleinstallpage.cpp" line="695"/>
-=======
         <location filename="../src/deb_installer/singleinstallpage.cpp" line="690"/>
->>>>>>> 8fc4d184
         <source>Same version installed</source>
         <translation>已安装相同版本</translation>
     </message>
@@ -381,13 +277,8 @@
     <name>SingleInstallPage_Install</name>
     <message>
         <location filename="../src/deb_installer/singleinstallpage.cpp" line="60"/>
-<<<<<<< HEAD
-        <location filename="../src/deb_installer/singleinstallpage.cpp" line="466"/>
-        <location filename="../src/deb_installer/singleinstallpage.cpp" line="570"/>
-=======
         <location filename="../src/deb_installer/singleinstallpage.cpp" line="464"/>
         <location filename="../src/deb_installer/singleinstallpage.cpp" line="566"/>
->>>>>>> 8fc4d184
         <source>Show details</source>
         <translation>显示详细信息</translation>
     </message>
@@ -395,13 +286,8 @@
 <context>
     <name>SingleInstallPage_Uninstall</name>
     <message>
-<<<<<<< HEAD
-        <location filename="../src/deb_installer/singleinstallpage.cpp" line="480"/>
-        <location filename="../src/deb_installer/singleinstallpage.cpp" line="576"/>
-=======
         <location filename="../src/deb_installer/singleinstallpage.cpp" line="478"/>
         <location filename="../src/deb_installer/singleinstallpage.cpp" line="572"/>
->>>>>>> 8fc4d184
         <source>Show details</source>
         <translation>显示卸载进程</translation>
     </message>
