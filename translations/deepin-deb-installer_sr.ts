<?xml version="1.0" ?><!DOCTYPE TS><TS language="sr" version="2.1">
<context>
    <name>DebInstaller</name>
    <message>
<<<<<<< HEAD
        <location filename="../src/deb_installer/debinstaller.cpp" line="111"/>
=======
        <location filename="../src/deb_installer/debinstaller.cpp" line="118"/>
>>>>>>> 8fc4d184
        <source>Package Installer</source>
        <translation>Инсталатер Пакета</translation>
    </message>
    <message>
<<<<<<< HEAD
        <location filename="../src/deb_installer/debinstaller.cpp" line="403"/>
=======
        <location filename="../src/deb_installer/debinstaller.cpp" line="397"/>
        <source>The deb package may be broken</source>
        <translation>deb пакет је можда оштећен</translation>
    </message>
    <message>
        <location filename="../src/deb_installer/debinstaller.cpp" line="410"/>
>>>>>>> 8fc4d184
        <source>Already Added</source>
        <translation>Већ додато</translation>
    </message>
    <message>
<<<<<<< HEAD
        <location filename="../src/deb_installer/debinstaller.cpp" line="591"/>
=======
        <location filename="../src/deb_installer/debinstaller.cpp" line="597"/>
>>>>>>> 8fc4d184
        <source>Bulk Install</source>
        <translation>Групно инсталирање</translation>
    </message>
</context>
<context>
    <name>DebListModel</name>
    <message>
<<<<<<< HEAD
        <location filename="../src/deb_installer/deblistmodel.cpp" line="74"/>
        <location filename="../src/deb_installer/deblistmodel.cpp" line="89"/>
=======
        <location filename="../src/deb_installer/deblistmodel.cpp" line="80"/>
        <location filename="../src/deb_installer/deblistmodel.cpp" line="95"/>
>>>>>>> 8fc4d184
        <source>Installation failed, please check your network connection</source>
        <translation>Инсталација неуспешна, молимо проверите везу са мрежом</translation>
    </message>
    <message>
        <location filename="../src/deb_installer/deblistmodel.cpp" line="82"/>
        <source>Installation failed, please check for updates in Control Center</source>
        <translation>Инсталација неуспешна, молимо проверите ажурирања у Контролном Центру</translation>
    </message>
    <message>
<<<<<<< HEAD
        <location filename="../src/deb_installer/deblistmodel.cpp" line="79"/>
        <location filename="../src/deb_installer/deblistmodel.cpp" line="82"/>
        <location filename="../src/deb_installer/deblistmodel.cpp" line="92"/>
=======
        <location filename="../src/deb_installer/deblistmodel.cpp" line="85"/>
        <location filename="../src/deb_installer/deblistmodel.cpp" line="88"/>
        <location filename="../src/deb_installer/deblistmodel.cpp" line="98"/>
>>>>>>> 8fc4d184
        <source>Installation failed, insufficient disk space</source>
        <translation>Инсталација неуспешна, недовољно простора на диску</translation>
    </message>
    <message>
<<<<<<< HEAD
        <location filename="../src/deb_installer/deblistmodel.cpp" line="95"/>
=======
        <location filename="../src/deb_installer/deblistmodel.cpp" line="101"/>
>>>>>>> 8fc4d184
        <source>Installation Failed</source>
        <translation>Инсталација неуспешна</translation>
    </message>
    <message>
<<<<<<< HEAD
        <location filename="../src/deb_installer/deblistmodel.cpp" line="471"/>
        <source>Failed to install %1</source>
        <translation type="unfinished"></translation>
    </message>
    <message>
        <location filename="../src/deb_installer/deblistmodel.cpp" line="654"/>
=======
        <location filename="../src/deb_installer/deblistmodel.cpp" line="484"/>
        <source>Failed to install %1</source>
        <translation>Неуспешна инсталација %1</translation>
    </message>
    <message>
        <location filename="../src/deb_installer/deblistmodel.cpp" line="666"/>
>>>>>>> 8fc4d184
        <source>Unable to install</source>
        <translation>Не могу да инсталирам</translation>
    </message>
    <message>
<<<<<<< HEAD
        <location filename="../src/deb_installer/deblistmodel.cpp" line="655"/>
=======
        <location filename="../src/deb_installer/deblistmodel.cpp" line="667"/>
>>>>>>> 8fc4d184
        <source>This package does not have a valid digital signature</source>
        <translation>Пакет нема важећи дигитални потпис</translation>
    </message>
    <message>
<<<<<<< HEAD
        <location filename="../src/deb_installer/deblistmodel.cpp" line="657"/>
=======
        <location filename="../src/deb_installer/deblistmodel.cpp" line="669"/>
>>>>>>> 8fc4d184
        <source>OK</source>
        <translation>У реду</translation>
    </message>
    <message>
<<<<<<< HEAD
        <location filename="../src/deb_installer/deblistmodel.cpp" line="473"/>
        <location filename="../src/deb_installer/deblistmodel.cpp" line="477"/>
=======
        <location filename="../src/deb_installer/deblistmodel.cpp" line="485"/>
        <location filename="../src/deb_installer/deblistmodel.cpp" line="489"/>
>>>>>>> 8fc4d184
        <source>Broken dependencies: %1</source>
        <translation>Незадовољене зависности: %1</translation>
    </message>
    <message>
<<<<<<< HEAD
        <location filename="../src/deb_installer/deblistmodel.cpp" line="467"/>
=======
        <location filename="../src/deb_installer/deblistmodel.cpp" line="74"/>
        <source>Authentication failed</source>
        <translation>Неуспешна идентификација</translation>
    </message>
    <message>
        <location filename="../src/deb_installer/deblistmodel.cpp" line="480"/>
>>>>>>> 8fc4d184
        <source>Unmatched package architecture</source>
        <translation>Неподударна архитектура пакета</translation>
    </message>
</context>
<context>
    <name>FileChooseWidget</name>
    <message>
        <location filename="../src/deb_installer/filechoosewidget.cpp" line="57"/>
        <source>Drag deb packages here</source>
        <translation>Превуци deb датотеку овде</translation>
    </message>
    <message>
        <location filename="../src/deb_installer/filechoosewidget.cpp" line="83"/>
        <source>Select File</source>
        <translation>Изабери датотеку</translation>
    </message>
</context>
<context>
    <name>MultipleInstallPage</name>
    <message>
        <location filename="../src/deb_installer/multipleinstallpage.cpp" line="51"/>
        <source>Collapse</source>
        <translation>Скупи</translation>
    </message>
    <message>
        <location filename="../src/deb_installer/multipleinstallpage.cpp" line="51"/>
        <source>Show details</source>
        <translation>Детаљније</translation>
    </message>
    <message>
        <location filename="../src/deb_installer/multipleinstallpage.cpp" line="102"/>
        <source>Install</source>
        <translation>Инсталирај</translation>
    </message>
    <message>
        <location filename="../src/deb_installer/multipleinstallpage.cpp" line="103"/>
        <source>Done</source>
        <translation>Готово</translation>
    </message>
    <message>
        <location filename="../src/deb_installer/multipleinstallpage.cpp" line="105"/>
        <source>Back</source>
        <translation>Назад</translation>
    </message>
    <message>
<<<<<<< HEAD
        <location filename="../src/deb_installer/multipleinstallpage.cpp" line="351"/>
=======
        <location filename="../src/deb_installer/multipleinstallpage.cpp" line="350"/>
>>>>>>> 8fc4d184
        <source>Installing dependencies: %1</source>
        <translation>Инсталирање зависности: %1</translation>
    </message>
</context>
<context>
    <name>PackagesListDelegate</name>
    <message>
        <location filename="../src/deb_installer/packageslistdelegate.cpp" line="76"/>
        <source>Installing</source>
        <translation>Инсталирање</translation>
    </message>
    <message>
        <location filename="../src/deb_installer/packageslistdelegate.cpp" line="80"/>
        <source>Installed</source>
        <translation>Инсталирано</translation>
    </message>
    <message>
        <location filename="../src/deb_installer/packageslistdelegate.cpp" line="88"/>
        <source>Failed</source>
        <translation>Неуспешно</translation>
    </message>
    <message>
        <location filename="../src/deb_installer/packageslistdelegate.cpp" line="84"/>
        <source>Waiting</source>
        <translation>Чекам</translation>
    </message>
    <message>
        <location filename="../src/deb_installer/packageslistdelegate.cpp" line="241"/>
        <source>Same version installed</source>
        <translation>Иста верзија је инсталирана</translation>
    </message>
    <message>
        <location filename="../src/deb_installer/packageslistdelegate.cpp" line="244"/>
        <source>Later version installed: %1</source>
        <translation>Новија верзија је инсталирана: %1</translation>
    </message>
    <message>
        <location filename="../src/deb_installer/packageslistdelegate.cpp" line="247"/>
        <source>Earlier version installed: %1</source>
        <translation>Старија верзија је инсталирана: %1</translation>
    </message>
</context>
<context>
    <name>PackagesListView</name>
    <message>
        <location filename="../src/deb_installer/packagelistview.cpp" line="139"/>
        <source>Delete</source>
        <translation>Обриши</translation>
    </message>
</context>
<context>
    <name>QApplication</name>
    <message>
        <location filename="../src/deb_installer/singleinstallpage.cpp" line="60"/>
        <source>Collapse</source>
        <translation>Скупи</translation>
    </message>
</context>
<context>
    <name>SingleInstallPage</name>
    <message>
<<<<<<< HEAD
        <location filename="../src/deb_installer/singleinstallpage.cpp" line="599"/>
=======
        <location filename="../src/deb_installer/singleinstallpage.cpp" line="596"/>
>>>>>>> 8fc4d184
        <source>Collapse</source>
        <translation>Скупи</translation>
    </message>
    <message>
        <location filename="../src/deb_installer/singleinstallpage.cpp" line="290"/>
        <source>Install</source>
        <translation>Инсталирај</translation>
    </message>
    <message>
        <location filename="../src/deb_installer/singleinstallpage.cpp" line="292"/>
        <source>Remove</source>
        <translation>Уклони</translation>
    </message>
    <message>
        <location filename="../src/deb_installer/singleinstallpage.cpp" line="294"/>
        <source>Reinstall</source>
        <translation>Инсталирај</translation>
    </message>
    <message>
        <location filename="../src/deb_installer/singleinstallpage.cpp" line="296"/>
        <source>OK</source>
        <translation>У реду</translation>
    </message>
    <message>
        <location filename="../src/deb_installer/singleinstallpage.cpp" line="298"/>
        <source>Back</source>
        <translation>Назад</translation>
    </message>
    <message>
        <location filename="../src/deb_installer/singleinstallpage.cpp" line="300"/>
        <source>Done</source>
        <translation>Готово</translation>
    </message>
    <message>
<<<<<<< HEAD
        <location filename="../src/deb_installer/singleinstallpage.cpp" line="698"/>
=======
        <location filename="../src/deb_installer/singleinstallpage.cpp" line="693"/>
>>>>>>> 8fc4d184
        <source>Later version installed: %1</source>
        <translation>Новија верзија је инсталирана: %1</translation>
    </message>
    <message>
<<<<<<< HEAD
        <location filename="../src/deb_installer/singleinstallpage.cpp" line="702"/>
=======
        <location filename="../src/deb_installer/singleinstallpage.cpp" line="697"/>
>>>>>>> 8fc4d184
        <source>Earlier version installed: %1</source>
        <translation>Старија верзија је инсталирана: %1</translation>
    </message>
    <message>
<<<<<<< HEAD
        <location filename="../src/deb_installer/singleinstallpage.cpp" line="840"/>
=======
        <location filename="../src/deb_installer/singleinstallpage.cpp" line="834"/>
>>>>>>> 8fc4d184
        <source>Installing dependencies: %1</source>
        <translation>Инсталирање зависности: %1</translation>
    </message>
    <message>
<<<<<<< HEAD
        <location filename="../src/deb_installer/singleinstallpage.cpp" line="933"/>
        <source>Failed to install %1</source>
        <translation type="unfinished"></translation>
=======
        <location filename="../src/deb_installer/singleinstallpage.cpp" line="926"/>
        <source>Failed to install %1</source>
        <translation>Неуспешна инсталација %1</translation>
>>>>>>> 8fc4d184
    </message>
    <message>
        <location filename="../src/deb_installer/singleinstallpage.cpp" line="171"/>
        <source>Version: </source>
        <translation>Верзија:</translation>
    </message>
    <message>
<<<<<<< HEAD
        <location filename="../src/deb_installer/singleinstallpage.cpp" line="571"/>
=======
        <location filename="../src/deb_installer/singleinstallpage.cpp" line="567"/>
>>>>>>> 8fc4d184
        <source>Installed successfully</source>
        <translation>Успешно инсталирано</translation>
    </message>
    <message>
<<<<<<< HEAD
        <location filename="../src/deb_installer/singleinstallpage.cpp" line="577"/>
=======
        <location filename="../src/deb_installer/singleinstallpage.cpp" line="573"/>
>>>>>>> 8fc4d184
        <source>Uninstalled successfully</source>
        <translation>Успешно уклоњено</translation>
    </message>
    <message>
<<<<<<< HEAD
        <location filename="../src/deb_installer/singleinstallpage.cpp" line="549"/>
        <location filename="../src/deb_installer/singleinstallpage.cpp" line="590"/>
=======
        <location filename="../src/deb_installer/singleinstallpage.cpp" line="545"/>
        <location filename="../src/deb_installer/singleinstallpage.cpp" line="586"/>
>>>>>>> 8fc4d184
        <source>Uninstall Failed</source>
        <translation>Уклањање неуспешно</translation>
    </message>
    <message>
        <location filename="../src/deb_installer/singleinstallpage.cpp" line="164"/>
        <source>Name: </source>
        <translation>Име:</translation>
    </message>
    <message>
<<<<<<< HEAD
        <location filename="../src/deb_installer/singleinstallpage.cpp" line="695"/>
=======
        <location filename="../src/deb_installer/singleinstallpage.cpp" line="690"/>
>>>>>>> 8fc4d184
        <source>Same version installed</source>
        <translation>Иста верзија је инсталирана</translation>
    </message>
</context>
<context>
    <name>SingleInstallPage_Install</name>
    <message>
        <location filename="../src/deb_installer/singleinstallpage.cpp" line="60"/>
<<<<<<< HEAD
        <location filename="../src/deb_installer/singleinstallpage.cpp" line="466"/>
        <location filename="../src/deb_installer/singleinstallpage.cpp" line="570"/>
=======
        <location filename="../src/deb_installer/singleinstallpage.cpp" line="464"/>
        <location filename="../src/deb_installer/singleinstallpage.cpp" line="566"/>
>>>>>>> 8fc4d184
        <source>Show details</source>
        <translation>Детаљније</translation>
    </message>
</context>
<context>
    <name>SingleInstallPage_Uninstall</name>
    <message>
<<<<<<< HEAD
        <location filename="../src/deb_installer/singleinstallpage.cpp" line="480"/>
        <location filename="../src/deb_installer/singleinstallpage.cpp" line="576"/>
=======
        <location filename="../src/deb_installer/singleinstallpage.cpp" line="478"/>
        <location filename="../src/deb_installer/singleinstallpage.cpp" line="572"/>
>>>>>>> 8fc4d184
        <source>Show details</source>
        <translation>Детаљније</translation>
    </message>
</context>
<context>
    <name>UninstallConfirmPage</name>
    <message>
        <location filename="../src/deb_installer/uninstallconfirmpage.cpp" line="43"/>
        <source>Collapse</source>
        <translation>Скупи</translation>
    </message>
    <message>
        <location filename="../src/deb_installer/uninstallconfirmpage.cpp" line="43"/>
        <source>Show related packages</source>
        <translation>Прикажи повезане пакете</translation>
    </message>
    <message>
        <location filename="../src/deb_installer/uninstallconfirmpage.cpp" line="60"/>
        <source>Cancel</source>
        <translation>Откажи</translation>
    </message>
    <message>
        <location filename="../src/deb_installer/uninstallconfirmpage.cpp" line="62"/>
        <source>Confirm</source>
        <translation>Потврди</translation>
    </message>
    <message>
        <location filename="../src/deb_installer/uninstallconfirmpage.cpp" line="130"/>
        <source>Are you sure you want to uninstall %1?
All dependencies will also be removed</source>
        <translation>Заиста желите да уклоните %1?
Биће уклоњене и све зависности</translation>
    </message>
    <message>
        <location filename="../src/deb_installer/uninstallconfirmpage.cpp" line="132"/>
        <source>Are you sure you want to uninstall %1?
The system or other applications may not work properly</source>
        <translation>Заиста желита да уклоните %1?
Систем и програми можда неће радити исправно</translation>
    </message>
</context>
<context>
    <name>main</name>
    <message>
        <location filename="../src/deb_installer/main.cpp" line="63"/>
        <location filename="../src/deb_installer/main.cpp" line="64"/>
        <source>Package Installer</source>
        <translation>Инсталатер Пакета</translation>
    </message>
    <message>
        <location filename="../src/deb_installer/main.cpp" line="65"/>
        <source>Package Installer helps users install and remove local packages, and supports bulk installation.</source>
        <translation>Инсалатер пакета помаже корисницима да инсталирају и уклањају локалне пакете. Подржава групну инсталацију.</translation>
    </message>
</context>
</TS><|MERGE_RESOLUTION|>--- conflicted
+++ resolved
@@ -2,34 +2,22 @@
 <context>
     <name>DebInstaller</name>
     <message>
-<<<<<<< HEAD
-        <location filename="../src/deb_installer/debinstaller.cpp" line="111"/>
-=======
         <location filename="../src/deb_installer/debinstaller.cpp" line="118"/>
->>>>>>> 8fc4d184
         <source>Package Installer</source>
         <translation>Инсталатер Пакета</translation>
     </message>
     <message>
-<<<<<<< HEAD
-        <location filename="../src/deb_installer/debinstaller.cpp" line="403"/>
-=======
         <location filename="../src/deb_installer/debinstaller.cpp" line="397"/>
         <source>The deb package may be broken</source>
         <translation>deb пакет је можда оштећен</translation>
     </message>
     <message>
         <location filename="../src/deb_installer/debinstaller.cpp" line="410"/>
->>>>>>> 8fc4d184
         <source>Already Added</source>
         <translation>Већ додато</translation>
     </message>
     <message>
-<<<<<<< HEAD
-        <location filename="../src/deb_installer/debinstaller.cpp" line="591"/>
-=======
         <location filename="../src/deb_installer/debinstaller.cpp" line="597"/>
->>>>>>> 8fc4d184
         <source>Bulk Install</source>
         <translation>Групно инсталирање</translation>
     </message>
@@ -37,13 +25,8 @@
 <context>
     <name>DebListModel</name>
     <message>
-<<<<<<< HEAD
-        <location filename="../src/deb_installer/deblistmodel.cpp" line="74"/>
-        <location filename="../src/deb_installer/deblistmodel.cpp" line="89"/>
-=======
         <location filename="../src/deb_installer/deblistmodel.cpp" line="80"/>
         <location filename="../src/deb_installer/deblistmodel.cpp" line="95"/>
->>>>>>> 8fc4d184
         <source>Installation failed, please check your network connection</source>
         <translation>Инсталација неуспешна, молимо проверите везу са мрежом</translation>
     </message>
@@ -53,86 +36,50 @@
         <translation>Инсталација неуспешна, молимо проверите ажурирања у Контролном Центру</translation>
     </message>
     <message>
-<<<<<<< HEAD
-        <location filename="../src/deb_installer/deblistmodel.cpp" line="79"/>
-        <location filename="../src/deb_installer/deblistmodel.cpp" line="82"/>
-        <location filename="../src/deb_installer/deblistmodel.cpp" line="92"/>
-=======
         <location filename="../src/deb_installer/deblistmodel.cpp" line="85"/>
         <location filename="../src/deb_installer/deblistmodel.cpp" line="88"/>
         <location filename="../src/deb_installer/deblistmodel.cpp" line="98"/>
->>>>>>> 8fc4d184
         <source>Installation failed, insufficient disk space</source>
         <translation>Инсталација неуспешна, недовољно простора на диску</translation>
     </message>
     <message>
-<<<<<<< HEAD
-        <location filename="../src/deb_installer/deblistmodel.cpp" line="95"/>
-=======
         <location filename="../src/deb_installer/deblistmodel.cpp" line="101"/>
->>>>>>> 8fc4d184
         <source>Installation Failed</source>
         <translation>Инсталација неуспешна</translation>
     </message>
     <message>
-<<<<<<< HEAD
-        <location filename="../src/deb_installer/deblistmodel.cpp" line="471"/>
-        <source>Failed to install %1</source>
-        <translation type="unfinished"></translation>
-    </message>
-    <message>
-        <location filename="../src/deb_installer/deblistmodel.cpp" line="654"/>
-=======
         <location filename="../src/deb_installer/deblistmodel.cpp" line="484"/>
         <source>Failed to install %1</source>
         <translation>Неуспешна инсталација %1</translation>
     </message>
     <message>
         <location filename="../src/deb_installer/deblistmodel.cpp" line="666"/>
->>>>>>> 8fc4d184
         <source>Unable to install</source>
         <translation>Не могу да инсталирам</translation>
     </message>
     <message>
-<<<<<<< HEAD
-        <location filename="../src/deb_installer/deblistmodel.cpp" line="655"/>
-=======
         <location filename="../src/deb_installer/deblistmodel.cpp" line="667"/>
->>>>>>> 8fc4d184
         <source>This package does not have a valid digital signature</source>
         <translation>Пакет нема важећи дигитални потпис</translation>
     </message>
     <message>
-<<<<<<< HEAD
-        <location filename="../src/deb_installer/deblistmodel.cpp" line="657"/>
-=======
         <location filename="../src/deb_installer/deblistmodel.cpp" line="669"/>
->>>>>>> 8fc4d184
         <source>OK</source>
         <translation>У реду</translation>
     </message>
     <message>
-<<<<<<< HEAD
-        <location filename="../src/deb_installer/deblistmodel.cpp" line="473"/>
-        <location filename="../src/deb_installer/deblistmodel.cpp" line="477"/>
-=======
         <location filename="../src/deb_installer/deblistmodel.cpp" line="485"/>
         <location filename="../src/deb_installer/deblistmodel.cpp" line="489"/>
->>>>>>> 8fc4d184
         <source>Broken dependencies: %1</source>
         <translation>Незадовољене зависности: %1</translation>
     </message>
     <message>
-<<<<<<< HEAD
-        <location filename="../src/deb_installer/deblistmodel.cpp" line="467"/>
-=======
         <location filename="../src/deb_installer/deblistmodel.cpp" line="74"/>
         <source>Authentication failed</source>
         <translation>Неуспешна идентификација</translation>
     </message>
     <message>
         <location filename="../src/deb_installer/deblistmodel.cpp" line="480"/>
->>>>>>> 8fc4d184
         <source>Unmatched package architecture</source>
         <translation>Неподударна архитектура пакета</translation>
     </message>
@@ -178,11 +125,7 @@
         <translation>Назад</translation>
     </message>
     <message>
-<<<<<<< HEAD
-        <location filename="../src/deb_installer/multipleinstallpage.cpp" line="351"/>
-=======
         <location filename="../src/deb_installer/multipleinstallpage.cpp" line="350"/>
->>>>>>> 8fc4d184
         <source>Installing dependencies: %1</source>
         <translation>Инсталирање зависности: %1</translation>
     </message>
@@ -244,11 +187,7 @@
 <context>
     <name>SingleInstallPage</name>
     <message>
-<<<<<<< HEAD
-        <location filename="../src/deb_installer/singleinstallpage.cpp" line="599"/>
-=======
         <location filename="../src/deb_installer/singleinstallpage.cpp" line="596"/>
->>>>>>> 8fc4d184
         <source>Collapse</source>
         <translation>Скупи</translation>
     </message>
@@ -283,42 +222,24 @@
         <translation>Готово</translation>
     </message>
     <message>
-<<<<<<< HEAD
-        <location filename="../src/deb_installer/singleinstallpage.cpp" line="698"/>
-=======
         <location filename="../src/deb_installer/singleinstallpage.cpp" line="693"/>
->>>>>>> 8fc4d184
         <source>Later version installed: %1</source>
         <translation>Новија верзија је инсталирана: %1</translation>
     </message>
     <message>
-<<<<<<< HEAD
-        <location filename="../src/deb_installer/singleinstallpage.cpp" line="702"/>
-=======
         <location filename="../src/deb_installer/singleinstallpage.cpp" line="697"/>
->>>>>>> 8fc4d184
         <source>Earlier version installed: %1</source>
         <translation>Старија верзија је инсталирана: %1</translation>
     </message>
     <message>
-<<<<<<< HEAD
-        <location filename="../src/deb_installer/singleinstallpage.cpp" line="840"/>
-=======
         <location filename="../src/deb_installer/singleinstallpage.cpp" line="834"/>
->>>>>>> 8fc4d184
         <source>Installing dependencies: %1</source>
         <translation>Инсталирање зависности: %1</translation>
     </message>
     <message>
-<<<<<<< HEAD
-        <location filename="../src/deb_installer/singleinstallpage.cpp" line="933"/>
-        <source>Failed to install %1</source>
-        <translation type="unfinished"></translation>
-=======
         <location filename="../src/deb_installer/singleinstallpage.cpp" line="926"/>
         <source>Failed to install %1</source>
         <translation>Неуспешна инсталација %1</translation>
->>>>>>> 8fc4d184
     </message>
     <message>
         <location filename="../src/deb_installer/singleinstallpage.cpp" line="171"/>
@@ -326,31 +247,18 @@
         <translation>Верзија:</translation>
     </message>
     <message>
-<<<<<<< HEAD
-        <location filename="../src/deb_installer/singleinstallpage.cpp" line="571"/>
-=======
         <location filename="../src/deb_installer/singleinstallpage.cpp" line="567"/>
->>>>>>> 8fc4d184
         <source>Installed successfully</source>
         <translation>Успешно инсталирано</translation>
     </message>
     <message>
-<<<<<<< HEAD
-        <location filename="../src/deb_installer/singleinstallpage.cpp" line="577"/>
-=======
         <location filename="../src/deb_installer/singleinstallpage.cpp" line="573"/>
->>>>>>> 8fc4d184
         <source>Uninstalled successfully</source>
         <translation>Успешно уклоњено</translation>
     </message>
     <message>
-<<<<<<< HEAD
-        <location filename="../src/deb_installer/singleinstallpage.cpp" line="549"/>
-        <location filename="../src/deb_installer/singleinstallpage.cpp" line="590"/>
-=======
         <location filename="../src/deb_installer/singleinstallpage.cpp" line="545"/>
         <location filename="../src/deb_installer/singleinstallpage.cpp" line="586"/>
->>>>>>> 8fc4d184
         <source>Uninstall Failed</source>
         <translation>Уклањање неуспешно</translation>
     </message>
@@ -360,11 +268,7 @@
         <translation>Име:</translation>
     </message>
     <message>
-<<<<<<< HEAD
-        <location filename="../src/deb_installer/singleinstallpage.cpp" line="695"/>
-=======
         <location filename="../src/deb_installer/singleinstallpage.cpp" line="690"/>
->>>>>>> 8fc4d184
         <source>Same version installed</source>
         <translation>Иста верзија је инсталирана</translation>
     </message>
@@ -373,13 +277,8 @@
     <name>SingleInstallPage_Install</name>
     <message>
         <location filename="../src/deb_installer/singleinstallpage.cpp" line="60"/>
-<<<<<<< HEAD
-        <location filename="../src/deb_installer/singleinstallpage.cpp" line="466"/>
-        <location filename="../src/deb_installer/singleinstallpage.cpp" line="570"/>
-=======
         <location filename="../src/deb_installer/singleinstallpage.cpp" line="464"/>
         <location filename="../src/deb_installer/singleinstallpage.cpp" line="566"/>
->>>>>>> 8fc4d184
         <source>Show details</source>
         <translation>Детаљније</translation>
     </message>
@@ -387,13 +286,8 @@
 <context>
     <name>SingleInstallPage_Uninstall</name>
     <message>
-<<<<<<< HEAD
-        <location filename="../src/deb_installer/singleinstallpage.cpp" line="480"/>
-        <location filename="../src/deb_installer/singleinstallpage.cpp" line="576"/>
-=======
         <location filename="../src/deb_installer/singleinstallpage.cpp" line="478"/>
         <location filename="../src/deb_installer/singleinstallpage.cpp" line="572"/>
->>>>>>> 8fc4d184
         <source>Show details</source>
         <translation>Детаљније</translation>
     </message>
